// Copyright 2016 Google Inc. All rights reserved.
//
// Licensed under the Apache License, Version 2.0 (the "License");
// you may not use this file except in compliance with the License.
// You may obtain a copy of the License at
//
//     http://www.apache.org/licenses/LICENSE-2.0
//
// Unless required by applicable law or agreed to in writing, software
// distributed under the License is distributed on an "AS IS" BASIS,
// WITHOUT WARRANTIES OR CONDITIONS OF ANY KIND, either express or implied.
// See the License for the specific language governing permissions and
// limitations under the License.

//! The main container for core state.
//!
//! All events from the frontend or from plugins are handled here first.
//!
//! This file is called 'tabs' for historical reasons, and should probably
//! be renamed.

use std::collections::{BTreeMap, HashSet};
use std::cell::{Cell, RefCell};
use std::fmt;
use std::fs::File;
use std::io;
use std::mem;
use std::path::{Path, PathBuf};

use serde::de::{Deserialize, Deserializer};
use serde::ser::{Serialize, Serializer};
<<<<<<< HEAD
use serde_json::Value;

use xi_rpc::{RpcPeer, RpcCtx, RemoteError, Error as RpcError};
use xi_rope::{Rope};
=======
use serde_json::{self, Value};
#[cfg(feature = "notify")]
use notify::DebouncedEvent;

use xi_rope::rope::Rope;
use xi_rpc::{self, RpcCtx, RemoteError};
>>>>>>> 576f4af2
use xi_trace::{self, trace_block};

use WeakXiCore;
use client::Client;
use config::{self, ConfigManager, ConfigDomain, ConfigDomainExternal, Table};
use editor::Editor;
use event_context::EventContext;
use file::FileManager;
use plugins::{PluginCatalog, PluginPid, Plugin, start_plugin_process};
use plugin_rpc::{PluginNotification, PluginRequest};
use rpc::{CoreNotification, CoreRequest, EditNotification, EditRequest};
use styles::ThemeStyleMap;
use syntax::SyntaxDefinition;
use view::View;

#[cfg(feature = "notify")]
use watcher::{FileWatcher, WatchToken};
#[cfg(feature = "notify")]
use notify::DebouncedEvent;
#[cfg(feature = "notify")]
use std::ffi::OsStr;

/// ViewIds are the primary means of routing messages between
/// xi-core and a client view.
#[derive(Debug, Clone, Copy, PartialEq, Eq, PartialOrd, Ord, Hash)]
pub struct ViewId(pub(crate) usize);

/// BufferIds uniquely identify open buffers.
#[derive(Debug, Clone, Copy, PartialEq, Eq, PartialOrd, Ord,
         Serialize, Deserialize, Hash)]
pub struct BufferId(pub(crate) usize);

pub type PluginId = ::plugins::PluginPid;

// old-style names; will be deprecated
pub type BufferIdentifier = BufferId;
pub type ViewIdentifier = ViewId;

const NEW_VIEW_IDLE_TOKEN: usize = 1001;

/// xi_rpc idle Token for watcher related idle scheduling.
pub const WATCH_IDLE_TOKEN: usize = 1002;

#[cfg(feature = "notify")]
const CONFIG_EVENT_TOKEN: WatchToken = WatchToken(1);

/// Token for file-change events in open files
#[cfg(feature = "notify")]
pub const OPEN_FILE_EVENT_TOKEN: WatchToken = WatchToken(2);

#[allow(dead_code)]
pub struct CoreState {
    editors: BTreeMap<BufferId, RefCell<Editor>>,
    views: BTreeMap<ViewId, RefCell<View>>,
    file_manager: FileManager,
    /// A local pasteboard.
    kill_ring: RefCell<Rope>,
    /// Theme and style state.
    style_map: RefCell<ThemeStyleMap>,
    /// User and platform specific settings
    config_manager: ConfigManager,
    /// A weak reference to the main state container, stashed so that
    /// it can be passed to plugins.
    self_ref: Option<WeakXiCore>,
    /// Views which need to have setup finished.
    pending_views: Vec<ViewId>,
    peer: Client,
    id_counter: Counter,
    // only support one plugin during refactor
    plugins: PluginCatalog,
    syntect: Option<Plugin>,
}

<<<<<<< HEAD
#[allow(dead_code)]
/// Initial setup and bookkeeping
impl CoreState {
    pub(crate) fn new(peer: &RpcPeer) -> Self {
        #[cfg(feature = "notify")]
        let watcher = FileWatcher::new(peer.clone());
        CoreState {
            views: BTreeMap::new(),
            editors: BTreeMap::new(),
            #[cfg(feature = "notify")]
            file_manager: FileManager::new(watcher),
            #[cfg(not(feature = "notify"))]
            file_manager: FileManager::new(),
            kill_ring: RefCell::new(Rope::from("")),
            style_map: RefCell::new(ThemeStyleMap::new()),
            config_manager: ConfigManager::default(),
            self_ref: None,
            pending_views: Vec::new(),
            peer: Client::new(peer.clone()),
            id_counter: Counter::default(),
            plugins: PluginCatalog::new(&[]),
            syntect: None,
=======
#[derive(Clone)]
/// A container for state shared between `Editor` instances.
pub struct DocumentCtx {
    kill_ring: Arc<Mutex<Rope>>,
    rpc_peer: MainPeer,
    style_map: Arc<Mutex<ThemeStyleMap>>,
    update_channel: mpsc::Sender<(ViewIdentifier, PluginUpdate, usize)>
}

#[derive(Serialize, Deserialize)]
/// A request for measuring the widths of strings all of the same style (a request
/// from core to front-end).
pub struct WidthReq {
    pub id: usize,
    pub strings: Vec<String>,
}

/// A trait for closure types which are callable with a `Documents` instance.
trait IdleProc: Send {
    fn call(self: Box<Self>, docs: &mut Documents);
}


impl<F: Send + FnOnce(&mut Documents)> IdleProc for F {
    fn call(self: Box<F>, docs: &mut Documents) {
        (*self)(docs)
    }
}

impl BufferContainer {
    /// Returns a reference to the `Editor` instance owning `view_id`'s view.
    pub fn editor_for_view(&self, view_id: ViewIdentifier) -> Option<&Editor> {
        match self.views.get(&view_id) {
            Some(id) => self.editors.get(id),
            None => {
                eprintln!("no buffer_id for view {}", view_id);
                None
            }
        }
    }

    /// Returns a mutable reference to the `Editor` instance owning
    /// `view_id`'s view.
    pub fn editor_for_view_mut(&mut self, view_id: ViewIdentifier)
                               -> Option<&mut Editor> {
        match self.views.get(&view_id) {
            Some(id) => self.editors.get_mut(id),
            None => {
                eprintln!("no buffer_id for view {}", view_id);
                None
            }
>>>>>>> 576f4af2
        }
    }

    fn next_view_id(&self) -> ViewId {
        ViewId(self.id_counter.next())
    }

    fn next_buffer_id(&self) -> BufferId {
        BufferId(self.id_counter.next())
    }

    fn next_plugin_id(&self) -> PluginId {
        PluginPid(self.id_counter.next())
    }

<<<<<<< HEAD
    pub(crate) fn finish_setup(&mut self, self_ref: WeakXiCore,
                                config_dir: Option<PathBuf>,
                                extras_dir: Option<PathBuf>) {

        self.self_ref = Some(self_ref);
        if let Some(ref path) = extras_dir {
            self.config_manager.set_extras_dir(path);
=======
    /// if `file_path` is currently open, returns the `BufferIdentifier` of
    /// the corresponding `Editor`.
    pub fn editor_for_path<P>(&self, path: P) -> Option<BufferIdentifier>
        where P: AsRef<Path>,
    {
        self.lock().open_files.get(path.as_ref()).cloned()
    }

    /// Returns a copy of the BufferIdentifier associated with a given view.
    pub fn buffer_for_view(&self, view_id: ViewIdentifier) -> Option<BufferIdentifier> {
        self.lock().views.get(&view_id).map(|id| id.to_owned())
    }

    /// Adds a new editor, associating it with the provided identifiers.
    pub fn add_editor(&self, view_id: ViewIdentifier, buffer_id: BufferIdentifier,
                      editor: Editor) {
        let mut inner = self.lock();
        inner.views.insert(view_id, buffer_id);
        inner.editors.insert(buffer_id, editor);
    }

    /// Registers `file_path` as an open file, associated with `view_id`'s buffer.
    ///
    /// If an existing path is already associated with this buffer, it is removed.
    pub fn set_path<P: AsRef<Path>>(&self, file_path: P, view_id: ViewIdentifier) {
        let file_path = file_path.as_ref();
        let mut inner = self.lock();
        let buffer_id = inner.views[&view_id].to_owned();
        let prev_path = inner.editor_for_view(view_id).unwrap()
            .get_path().map(Path::to_owned);
        if let Some(prev_path) = prev_path {
            if prev_path != file_path {
                inner.open_files.remove(&prev_path);
            }
>>>>>>> 576f4af2
        }

        if let Some(ref path) = config_dir {
            self.config_manager.set_config_dir(path);
            //TODO: report this error
            let _ = self.init_file_based_configs(&path);
        }

        let plugin_paths = self.config_manager.plugin_search_path();
        self.plugins = PluginCatalog::from_paths(plugin_paths);

        let theme_names = self.style_map.borrow().get_theme_names();
        self.peer.available_themes(theme_names);

<<<<<<< HEAD
        // just during refactor, we manually start syntect at launch
        if let Some(manifest) = self.plugins.get_named("syntect") {
            start_plugin_process(manifest.clone(),
                                 self.next_plugin_id(),
                                 self.self_ref.as_ref().unwrap().clone());
=======
impl Documents {
    pub fn new() -> Documents {
        let buffers = BufferContainerRef::new();
        let config_manager = ConfigManager::default();
        let plugin_manager = PluginManagerRef::new(buffers.clone());
        let (update_tx, update_rx) = mpsc::channel();

        plugins::start_update_thread(update_rx, &plugin_manager);

        Documents {
            buffers,
            id_counter: 0,
            kill_ring: Arc::new(Mutex::new(Rope::from(""))),
            style_map: Arc::new(Mutex::new(ThemeStyleMap::new())),
            plugins: plugin_manager,
            config_manager,
            #[cfg(feature = "notify")]
            file_watcher: None,
            update_channel: update_tx,
            idle_queue: Vec::new(),
            sync_repo: None,
>>>>>>> 576f4af2
        }
    }

    /// Checks for existence of config dir, loading config files and registering
    /// for file system events if the directory exists and can be read.
    fn init_file_based_configs(&mut self, config_dir: &Path) -> io::Result<()> {
        //TODO: we don't do this at setup because we previously didn't
        //know our config path at init time. we do now, so this can happen
        //at init time.
        let _t = trace_block("CoreState::init_file_config", &["core"]);
        if !config_dir.exists() {
            config::init_config_dir(config_dir)?;
        }
        let config_files = config::iter_config_files(config_dir)?;
        config_files.for_each(|p| self.load_file_based_config(&p));

        #[cfg(feature = "notify")]
        self.file_manager.watcher()
            .watch_filtered(config_dir, true, CONFIG_EVENT_TOKEN,
                            |p| p.extension()
                            .and_then(OsStr::to_str)
                            .unwrap_or("") == "xiconfig" );
        Ok(())
    }

    /// Attempt to load a config file.
    fn load_file_based_config(&mut self, path: &Path) {
        let _t = trace_block("CoreState::load_config_file", &["core"]);
        match config::try_load_from_file(&path) {
            Ok((d, t)) => self.set_config(d, t, Some(path.to_owned())),
            Err(e) => self.peer.alert(e.to_string()),
        }
    }

    /// Sets (overwriting) the config for a given domain.
    fn set_config<P>(&mut self, domain: ConfigDomain, table: Table, path: P)
        where P: Into<Option<PathBuf>>
    {
        if let Err(e) = self.config_manager.set_user_config(domain, table, path) {
            self.peer.alert(format!("{}", &e));
        }
    }
    /// Notify editors/views/plugins of config changes.
    fn after_config_change(&self) {
        self.iter_groups()
            .for_each(|mut ctx| ctx.config_changed(&self.config_manager))
    }
}

/// Handling client events
impl CoreState {

    /// Creates an `EventContext` for the provided `ViewId`. This context
    /// holds references to the `Editor` and `View` backing this `ViewId`,
    /// as well as to sibling views, plugins, and other state necessary
    /// for handling most events.
    pub(crate) fn make_context<'a>(&'a self, view_id: ViewId)
        -> Option<EventContext<'a>>
    {
        self.views.get(&view_id).map(|view| {
            let buffer_id = view.borrow().buffer_id;

            let editor = self.editors.get(&buffer_id).unwrap();
            let info = self.file_manager.get_info(buffer_id);

            let mut plugins = Vec::new();
            if let Some(syntect) = self.syntect.as_ref() {
                plugins.push(syntect);
            }
            EventContext {
                view,
                editor,
                info: info,
                siblings: Vec::new(),
                plugins: plugins,
                client: &self.peer,
                style_map: &self.style_map,
                kill_ring: &self.kill_ring,
                weak_core: self.self_ref.as_ref().unwrap(),
            }
        })
    }

    /// Produces an iterator over all event contexts, with each view appearing
    /// exactly once.
    fn iter_groups<'a>(&'a self) -> Iter<'a, Box<Iterator<Item=&ViewId> + 'a>>
    {
        Iter {
            views: Box::new(self.views.keys()),
            seen: HashSet::new(),
            inner: self,
        }
    }

    pub(crate) fn client_notification(&mut self, cmd: CoreNotification) {
        use self::CoreNotification::*;
        match cmd {
            Edit(::rpc::EditCommand { view_id, cmd }) =>
                self.do_edit(view_id, cmd),
            Save { view_id, file_path } =>
                self.do_save(view_id, file_path),
            CloseView { view_id } =>
                self.do_close_view(view_id),
            ModifyUserConfig { domain, changes } =>
                self.do_modify_user_config(domain, changes),
            SetTheme { theme_name } =>
                self.do_set_theme(&theme_name),
            SaveTrace { destination, frontend_samples } =>
                self.save_trace(&destination, &frontend_samples),
            Plugin(..) => (),
                //self.do_plugin_cmd(cmd),
            TracingConfig { enabled } =>
                self.toggle_tracing(enabled),
            // handled at the top level
            ClientStarted { .. } => (),
        }
    }

    pub(crate) fn client_request(&mut self, cmd: CoreRequest)
        -> Result<Value, RemoteError>
    {
        use self::CoreRequest::*;
        match cmd {
            //TODO: make file_path be an Option<PathBuf>
            //TODO: make this a notification
            NewView { file_path } =>
                self.do_new_view(file_path.map(PathBuf::from)),
            Edit(::rpc::EditCommand { view_id, cmd }) =>
                self.do_edit_sync(view_id, cmd),
            //TODO: why is this a request?? make a notification?
            GetConfig { view_id } =>
                self.do_get_config(view_id).map(|c| json!(c)),
        }
    }

    fn do_edit(&mut self, view_id: ViewId, cmd: EditNotification) {
        if let Some(mut edit_ctx) = self.make_context(view_id) {
            edit_ctx.do_edit(cmd);
        }
    }

    fn do_edit_sync(&mut self, view_id: ViewId,
                    cmd: EditRequest) -> Result<Value, RemoteError> {
        if let Some(mut edit_ctx) = self.make_context(view_id) {
            edit_ctx.do_edit_sync(cmd)
        } else {
            // TODO: some custom error tpye that can Into<RemoteError>
            Err(RemoteError::custom(404,
                                    format!("missing view {:?}", view_id),
                                    None))
        }
    }

    fn do_new_view(&mut self, path: Option<PathBuf>)
        -> Result<Value, RemoteError>
    {
        let view_id = self.next_view_id();
        let buffer_id = self.next_buffer_id();

        let editor = match path {
            Some(path) => self.new_with_file(&path, buffer_id)?,
            None => self.new_empty_buffer(),
        };

        let mut view = View::new(view_id, buffer_id);

        let wrap_width = editor.get_config().items.wrap_width;
        view.rewrap(editor.get_buffer(), wrap_width);
        view.set_dirty(editor.get_buffer());

        let editor = RefCell::new(editor);
        let view = RefCell::new(view);

        self.editors.insert(buffer_id, editor);
        self.views.insert(view_id, view);
        //NOTE: because this is a synchronous call, we have to return the
        //view_id before we can send any events to this view. We use mark the
        // viewa s pending and schedule the idle handler so that we can finish
        // setting up this view on the next runloop pass.
        self.pending_views.push(view_id);
        self.peer.schedule_idle(NEW_VIEW_IDLE_TOKEN);

        Ok(json!(view_id))
    }

    fn new_empty_buffer(&mut self) -> Editor {
        let config = self.config_manager.default_buffer_config();
        Editor::new(config)
    }

    fn new_with_file(&mut self, path: &Path, buffer_id: BufferId)
        -> Result<Editor, RemoteError>
    {
        let rope = self.file_manager.open(path, buffer_id)?;
        let syntax = SyntaxDefinition::new(path.to_str());
        let config = self.config_manager.get_buffer_config(syntax, buffer_id);
        let editor = Editor::with_text(rope, config);
        Ok(editor)
    }

    fn do_save<P>(&mut self, view_id: ViewId, path: P)
        where P: AsRef<Path>
    {
        let _t = trace_block("CoreState::do_save", &["core"]);
        let path = path.as_ref();
        let buffer_id = self.views.get(&view_id).map(|v| v.borrow().buffer_id);
        let buffer_id = match buffer_id {
            Some(id) => id,
            None => return,
        };

        let ed = self.editors.get(&buffer_id).unwrap();

        let result = self.file_manager.save(path, ed.borrow().get_buffer(),
                                            buffer_id);
        if let Err(e) = result {
            self.peer.alert(e.to_string());
            return;
        }

        // hacky, syntax defs per-se are going away soon
        let syntax = SyntaxDefinition::new(path.to_str());
        let config = self.config_manager.get_buffer_config(syntax, buffer_id);

        let mut event_ctx = self.make_context(view_id).unwrap();
        event_ctx.after_save(path, config);
    }

<<<<<<< HEAD
    fn do_close_view(&mut self, view_id: ViewId) {
        let close_buffer = self.make_context(view_id)
            .map(|ctx| ctx.close_view())
            .unwrap_or(true);
=======
    /// Handles a plugin related command from a client
    fn do_plugin_cmd(&mut self, cmd: rpc::PluginNotification) {
        use rpc::PluginNotification::*;
        let _t = trace_block("Documents::do_plugin_cmd", &["core"]);
        match cmd {
            Start { view_id, plugin_name } => {
                //TODO: report this error to client?
                let info = self.buffers.lock().editor_for_view(view_id)
                    .map(|ed| ed.plugin_init_info());
                if let Some(info) = info {
                    let _ = self.plugins.start_plugin(view_id, &info, &plugin_name);
                }
            }
            Stop { view_id, plugin_name } => {
                eprintln!("stop plugin rpc {}", plugin_name);
                self.plugins.stop_plugin(view_id, &plugin_name);
            }
            PluginRpc  { view_id, receiver, rpc } => {
                assert!(rpc.params_ref().is_object(), "params must be an object");
                assert!(!rpc.is_request(), "client->plugin rpc is notification only");
                self.plugins.dispatch_command(view_id, &receiver,
                                              &rpc.method, &rpc.params);
            }
        }
    }
>>>>>>> 576f4af2

        let buffer_id = self.views.remove(&view_id)
            .map(|v| v.borrow().buffer_id);

        if let Some(buffer_id) = buffer_id {
            if close_buffer {
                self.editors.remove(&buffer_id);
                self.file_manager.close(buffer_id);
            }
        }
    }

    fn do_set_theme(&self, theme_name: &str) {
        if self.style_map.borrow_mut().set_theme(&theme_name).is_err() {
        //TODO: report error
            return;
        }
        {
            let style_map = self.style_map.borrow();
            self.peer.theme_changed(style_map.get_theme_name(),
                                    style_map.get_theme_settings());
        }

        self.iter_groups().for_each(|mut edit_ctx| {
            edit_ctx.with_editor(|ed, view, _| {
                ed.theme_changed(&self.style_map.borrow());
                view.set_dirty(ed.get_buffer());
            });
            edit_ctx.render();
        });
    }

    // NOTE: this is coming in from a direct RPC; unlike `set_config`, missing
    // keys here are left in their current state (`set_config` clears missing keys)
    /// Updates the config for a given domain.
    fn do_modify_user_config(&mut self, domain: ConfigDomainExternal,
                             changes: Table) {
        // the client sends ViewId but we need BufferId so we do a dance
        let domain: ConfigDomain = match domain {
            ConfigDomainExternal::General => ConfigDomain::General,
            ConfigDomainExternal::Syntax(s) => ConfigDomain::Syntax(s),
            ConfigDomainExternal::UserOverride(view_id) => {
                 match self.views.get(&view_id) {
                     Some(v) => ConfigDomain::UserOverride(v.borrow().buffer_id),
                     None => return,
                }
            }
        };
        if let Err(e) = self.config_manager.update_user_config(domain, changes) {
            self.peer.alert(e.to_string());
        }
        self.after_config_change();
    }

    fn do_get_config(&self, view_id: ViewId) -> Result<Table, RemoteError> {
        let _t = trace_block("CoreState::get_config", &["core"]);
        self.make_context(view_id)
            .map(|mut ctx| ctx.with_editor(|ed, _, _| ed.get_config().to_table()))
            .ok_or(RemoteError::custom(404, format!("missing {}", view_id), None))
    }
}


/// Idle, tracing, and file event handling
impl CoreState {
    pub(crate) fn handle_idle(&mut self, token: usize) {
        match token {
            NEW_VIEW_IDLE_TOKEN => self.finalize_new_views(),
            WATCH_IDLE_TOKEN => self.handle_fs_events(),
            _ => panic!("unexpected idle token {}", token),
        };
    }

    fn finalize_new_views(&mut self) {
        let to_start = mem::replace(&mut self.pending_views, Vec::new());
        to_start.iter().for_each(|id| {
            let mut edit_ctx = self.make_context(*id).unwrap();
            edit_ctx.finish_init();
        });
    }

    #[cfg(feature = "notify")]
    fn handle_fs_events(&mut self) {
        let _t = trace_block("CoreState::handle_fs_events", &["core"]);
        let mut events = self.file_manager.watcher().take_events();
        let mut config_changed = false;

        for (token, event) in events.drain(..) {
            match token {
                OPEN_FILE_EVENT_TOKEN => self.handle_open_file_fs_event(event),
                CONFIG_EVENT_TOKEN => {
                    //TODO: we should(?) be more efficient about this update,
                    // with config_manager returning whether it's necessary.
                    self.handle_config_fs_event(event);
                    config_changed = true;
                }
                _ => eprintln!("unexpected fs event token {:?}", token),
            }
        }
        if config_changed {
            self.after_config_change();
        }
    }

    #[cfg(not(feature = "notify"))]
    fn handle_fs_events(&mut self) { }

    /// Handles a file system event related to a currently open file
    #[cfg(feature = "notify")]
    fn handle_open_file_fs_event(&mut self, event: DebouncedEvent) {
        use notify::DebouncedEvent::*;
<<<<<<< HEAD
        let path = match event {
            NoticeWrite(ref path @ _) |
                Create(ref path @ _) |
                Write(ref path @ _) => path,
            other => {
                eprintln!("Event in open file {:?}", other);
                return;
            }
        };

        let buffer_id = match self.file_manager.get_editor(path) {
            Some(id) => id,
            None => return,
        };

        let has_changes = self.file_manager.check_file(path, buffer_id);
        let is_pristine = self.editors.get(&buffer_id)
            .map(|ed| ed.borrow().is_pristine()).unwrap();
        //TODO: currently we only use the file's modification time when
        // determining if a file has been changed by another process.
        // A more robust solution would also hash the file's contents.

        if has_changes && is_pristine {
            if let Ok(text) = self.file_manager.open(path, buffer_id) {
                // this is ugly; we don't map buffer_id -> view_id anywhere
                // but we know we must have a view.
                let view_id = self.views.values()
                    .find(|v| v.borrow().buffer_id == buffer_id)
                    .map(|v| v.borrow().view_id)
                    .unwrap();
                self.make_context(view_id).unwrap().reload(text);
=======
        match event {
            NoticeWrite(ref path) |
            Create(ref path) |
            Write(ref path) => {
                let mod_time = get_file_mod_time(path);
                let id = self.buffers.editor_for_path(path);
                let mut inner = self.buffers.lock();
                let mut ed = match id.and_then(|x| inner.editor_for_buffer_mut(&x)) {
                    Some(ed) => ed,
                    None => return,
                };

                //TODO: currently we only use the file's modification time when
                // determining if a file has been changed by another process.
                // A more robust solution would also hash the file's contents.
                let has_changed_on_disk = ed.get_file_mod_time()
                    .map(|t| Some(t) != mod_time)
                    .unwrap_or(false);

                if has_changed_on_disk {
                    // if the buffer isn't dirty we can just reload the file
                    if ed.is_pristine() {
                        if let Ok(contents) = self.read_file(path) {
                            ed.reload(&contents);
                        }
                    } else {
                        ed._set_file_has_changed(true);
                    }
                }
>>>>>>> 576f4af2
            }
        }
    }

    /// Handles a config related file system event.
    #[cfg(feature = "notify")]
    fn handle_config_fs_event(&mut self, event: DebouncedEvent) {
        use self::DebouncedEvent::*;
        match event {
            Create(ref path) | Write(ref path) => {
                self.load_file_based_config(path)
            }
            Remove(ref path) => self.config_manager.remove_source(path),
            Rename(ref old, ref new) => {
                self.config_manager.remove_source(old);
                let should_load = self.config_manager.should_load_file(new);
                if should_load { self.load_file_based_config(new) }
            }
            _ => (),
        }
    }

    fn toggle_tracing(&self, enabled: bool) {
        let mut plugins = Vec::new();
        if let Some(ref plugin) = self.syntect { plugins.push(plugin) };
        plugins.iter().for_each(|plugin| plugin.toggle_tracing(enabled))
    }

    fn save_trace<P>(&self, path: P, frontend_samples: &Value)
        where P: AsRef<Path>,
    {
        use xi_trace_dump::*;
        let mut all_traces = xi_trace::samples_cloned_unsorted();
        if let Ok(mut traces) = chrome_trace::decode(frontend_samples) {
            all_traces.append(&mut traces);
        }
        let mut plugins = Vec::new();
        if let Some(ref plugin) = self.syntect { plugins.push(plugin) };

        for plugin in plugins {
            match plugin.collect_trace() {
                Ok(json) => {
                    let mut trace = chrome_trace::decode(&json).unwrap();
                    all_traces.append(&mut trace);
                }
                Err(e) => eprintln!("trace error {:?}", e),
            }
        }

        all_traces.sort_unstable();

        let mut trace_file = match File::create(path.as_ref()) {
            Ok(f) => f,
            Err(e) => {
                eprintln!("error saving trace {:?}", e);
                return;
            }
        };

        if let Err(e) = chrome_trace::serialize(
            &all_traces, chrome_trace::OutputFormat::JsonArray,
            &mut trace_file) {
            eprintln!("error saving trace {:?}", e);
        }
    }
}

/// plugin event handling
impl CoreState {
    /// Called from a plugin's thread after trying to start the plugin.
    pub(crate) fn plugin_connect(&mut self,
                                  plugin: Result<Plugin, io::Error>) {
        match plugin {
            Ok(plugin) => {
                assert_eq!(&plugin.name, "syntect");
                let init_info = self.iter_groups()
                    .map(|mut ctx| ctx.plugin_info())
                    .collect::<Vec<_>>();
                plugin.initialize(init_info);
                self.syntect = Some(plugin);
                //TODO: notify views that plugin started
            }
            Err(e) => eprintln!("failed to start plugin {:?}", e),
        }
    }

    /// Handles the response to a sync update sent to a plugin.
    pub(crate) fn plugin_update(&mut self, _plugin_id: PluginId,
                                 view_id: ViewId, undo_group: usize,
                                 response: Result<Value, RpcError>) {

        if let Some(mut edit_ctx) = self.make_context(view_id) {
            edit_ctx.do_plugin_update(response, undo_group);
        }
    }

    pub(crate) fn plugin_notification(&mut self, _ctx: &RpcCtx,
                                       view_id: ViewId, plugin_id: PluginId,
                                       cmd: PluginNotification) {
        if let Some(mut edit_ctx) = self.make_context(view_id) {
            edit_ctx.do_plugin_cmd(plugin_id, cmd)
        }
    }

    pub(crate) fn plugin_request(&mut self, _ctx: &RpcCtx, view_id: ViewId,
                                  plugin_id: PluginId, cmd: PluginRequest
                                  ) -> Result<Value, RemoteError>
    {
        if let Some(mut edit_ctx) = self.make_context(view_id) {
            Ok(edit_ctx.do_plugin_cmd_sync(plugin_id, cmd))
        } else {
            Err(RemoteError::custom(404, "missing view", None))
        }
    }
}

/// test helpers
impl CoreState {
    pub fn _test_open_editors(&self) -> Vec<BufferId> {
        self.editors.keys().cloned().collect()
    }

    pub fn _test_open_views(&self) -> Vec<ViewId> {
        self.views.keys().cloned().collect()
    }
}

pub mod test_helpers {
    use super::{ViewId, BufferId};

    pub fn new_view_id(id: usize) -> ViewId {
        ViewId(id)
    }

    pub fn new_buffer_id(id: usize) -> BufferId {
        BufferId(id)
    }
}

/// A multi-view aware iterator over `EventContext`s. A view which appears
/// as a sibling will not appear again as a main view.
pub struct Iter<'a, I> {
    views: I,
    seen: HashSet<ViewId>,
    inner: &'a CoreState,
}

impl<'a, I> Iterator for Iter<'a, I> where I: Iterator<Item=&'a ViewId> {
    type Item = EventContext<'a>;

    fn next(&mut self) -> Option<Self::Item> {
        let &mut Iter { ref mut views, ref mut seen, ref inner } = self;
        loop {
            let next_view = match views.next() {
                None => return None,
                Some(v) if seen.contains(v) => continue,
                Some(v) => v,
            };
            let context = inner.make_context(*next_view).unwrap();
            context.siblings.iter().for_each(|sibl| {
                let _ = seen.insert(sibl.borrow().view_id);
            });
            return Some(context);
        }
    }
}

#[derive(Debug, Default)]
struct Counter(Cell<usize>);

impl Counter {
    fn next(&self) -> usize {
        let n = self.0.get();
        self.0.set(n + 1);
        n + 1
    }

    /// Ask front-end to measure widths of strings.
    pub fn measure_width(&self, reqs: &[WidthReq]) -> Result<Vec<Vec<f64>>, xi_rpc::Error> {
        let req_json = serde_json::to_value(reqs).expect("failed to serialize width req");
        let resp = self.rpc_peer.send_rpc_request("measure_width", &req_json)?;
        Ok(serde_json::from_value(resp).expect("failed to deserialize width response"))
    }
}

impl<'a> From<&'a str> for ViewId {
    fn from(s: &'a str) -> Self {
        let ord = s.trim_left_matches("view-id-");
        let ident = usize::from_str_radix(ord, 10)
            .expect("ViewId parsing should never fail");
        ViewId(ident)
    }
}

impl From<String> for ViewId {
    fn from(s: String) -> Self {
        s.as_str().into()
    }
}

// these two only exist so that we can use ViewIds as idle tokens
impl From<usize> for ViewId {
    fn from(src: usize) -> ViewId {
        ViewId(src)
    }
}

impl From<ViewId> for usize {
    fn from(src: ViewId) -> usize {
        src.0
    }
}

impl fmt::Display for ViewId {
    fn fmt(&self, f: &mut fmt::Formatter) -> fmt::Result {
        write!(f, "view-id-{}", self.0)
    }
}

impl Serialize for ViewId {
    fn serialize<S>(&self, serializer: S) -> Result<S::Ok, S::Error>
        where S: Serializer
    {
        serializer.serialize_str(&self.to_string())
    }
}

impl<'de> Deserialize<'de> for ViewId
{
    fn deserialize<D>(deserializer: D) -> Result<Self, D::Error>
        where D: Deserializer<'de>
    {
        let s = String::deserialize(deserializer)?;
        Ok(s.into())
    }
}

impl fmt::Display for BufferId {
    fn fmt(&self, f: &mut fmt::Formatter) -> fmt::Result {
        write!(f, "buffer-id-{}", self.0)
    }
}

impl BufferId {
    pub fn new(val: usize) -> Self {
        BufferId(val)
    }
}<|MERGE_RESOLUTION|>--- conflicted
+++ resolved
@@ -29,19 +29,10 @@
 
 use serde::de::{Deserialize, Deserializer};
 use serde::ser::{Serialize, Serializer};
-<<<<<<< HEAD
 use serde_json::Value;
 
-use xi_rpc::{RpcPeer, RpcCtx, RemoteError, Error as RpcError};
-use xi_rope::{Rope};
-=======
-use serde_json::{self, Value};
-#[cfg(feature = "notify")]
-use notify::DebouncedEvent;
-
-use xi_rope::rope::Rope;
-use xi_rpc::{self, RpcCtx, RemoteError};
->>>>>>> 576f4af2
+use xi_rpc::{self, RpcPeer, RpcCtx, RemoteError};
+use xi_rope::Rope;
 use xi_trace::{self, trace_block};
 
 use WeakXiCore;
@@ -115,8 +106,6 @@
     syntect: Option<Plugin>,
 }
 
-<<<<<<< HEAD
-#[allow(dead_code)]
 /// Initial setup and bookkeeping
 impl CoreState {
     pub(crate) fn new(peer: &RpcPeer) -> Self {
@@ -138,59 +127,6 @@
             id_counter: Counter::default(),
             plugins: PluginCatalog::new(&[]),
             syntect: None,
-=======
-#[derive(Clone)]
-/// A container for state shared between `Editor` instances.
-pub struct DocumentCtx {
-    kill_ring: Arc<Mutex<Rope>>,
-    rpc_peer: MainPeer,
-    style_map: Arc<Mutex<ThemeStyleMap>>,
-    update_channel: mpsc::Sender<(ViewIdentifier, PluginUpdate, usize)>
-}
-
-#[derive(Serialize, Deserialize)]
-/// A request for measuring the widths of strings all of the same style (a request
-/// from core to front-end).
-pub struct WidthReq {
-    pub id: usize,
-    pub strings: Vec<String>,
-}
-
-/// A trait for closure types which are callable with a `Documents` instance.
-trait IdleProc: Send {
-    fn call(self: Box<Self>, docs: &mut Documents);
-}
-
-
-impl<F: Send + FnOnce(&mut Documents)> IdleProc for F {
-    fn call(self: Box<F>, docs: &mut Documents) {
-        (*self)(docs)
-    }
-}
-
-impl BufferContainer {
-    /// Returns a reference to the `Editor` instance owning `view_id`'s view.
-    pub fn editor_for_view(&self, view_id: ViewIdentifier) -> Option<&Editor> {
-        match self.views.get(&view_id) {
-            Some(id) => self.editors.get(id),
-            None => {
-                eprintln!("no buffer_id for view {}", view_id);
-                None
-            }
-        }
-    }
-
-    /// Returns a mutable reference to the `Editor` instance owning
-    /// `view_id`'s view.
-    pub fn editor_for_view_mut(&mut self, view_id: ViewIdentifier)
-                               -> Option<&mut Editor> {
-        match self.views.get(&view_id) {
-            Some(id) => self.editors.get_mut(id),
-            None => {
-                eprintln!("no buffer_id for view {}", view_id);
-                None
-            }
->>>>>>> 576f4af2
         }
     }
 
@@ -206,7 +142,6 @@
         PluginPid(self.id_counter.next())
     }
 
-<<<<<<< HEAD
     pub(crate) fn finish_setup(&mut self, self_ref: WeakXiCore,
                                 config_dir: Option<PathBuf>,
                                 extras_dir: Option<PathBuf>) {
@@ -214,42 +149,6 @@
         self.self_ref = Some(self_ref);
         if let Some(ref path) = extras_dir {
             self.config_manager.set_extras_dir(path);
-=======
-    /// if `file_path` is currently open, returns the `BufferIdentifier` of
-    /// the corresponding `Editor`.
-    pub fn editor_for_path<P>(&self, path: P) -> Option<BufferIdentifier>
-        where P: AsRef<Path>,
-    {
-        self.lock().open_files.get(path.as_ref()).cloned()
-    }
-
-    /// Returns a copy of the BufferIdentifier associated with a given view.
-    pub fn buffer_for_view(&self, view_id: ViewIdentifier) -> Option<BufferIdentifier> {
-        self.lock().views.get(&view_id).map(|id| id.to_owned())
-    }
-
-    /// Adds a new editor, associating it with the provided identifiers.
-    pub fn add_editor(&self, view_id: ViewIdentifier, buffer_id: BufferIdentifier,
-                      editor: Editor) {
-        let mut inner = self.lock();
-        inner.views.insert(view_id, buffer_id);
-        inner.editors.insert(buffer_id, editor);
-    }
-
-    /// Registers `file_path` as an open file, associated with `view_id`'s buffer.
-    ///
-    /// If an existing path is already associated with this buffer, it is removed.
-    pub fn set_path<P: AsRef<Path>>(&self, file_path: P, view_id: ViewIdentifier) {
-        let file_path = file_path.as_ref();
-        let mut inner = self.lock();
-        let buffer_id = inner.views[&view_id].to_owned();
-        let prev_path = inner.editor_for_view(view_id).unwrap()
-            .get_path().map(Path::to_owned);
-        if let Some(prev_path) = prev_path {
-            if prev_path != file_path {
-                inner.open_files.remove(&prev_path);
-            }
->>>>>>> 576f4af2
         }
 
         if let Some(ref path) = config_dir {
@@ -264,35 +163,11 @@
         let theme_names = self.style_map.borrow().get_theme_names();
         self.peer.available_themes(theme_names);
 
-<<<<<<< HEAD
         // just during refactor, we manually start syntect at launch
         if let Some(manifest) = self.plugins.get_named("syntect") {
             start_plugin_process(manifest.clone(),
                                  self.next_plugin_id(),
                                  self.self_ref.as_ref().unwrap().clone());
-=======
-impl Documents {
-    pub fn new() -> Documents {
-        let buffers = BufferContainerRef::new();
-        let config_manager = ConfigManager::default();
-        let plugin_manager = PluginManagerRef::new(buffers.clone());
-        let (update_tx, update_rx) = mpsc::channel();
-
-        plugins::start_update_thread(update_rx, &plugin_manager);
-
-        Documents {
-            buffers,
-            id_counter: 0,
-            kill_ring: Arc::new(Mutex::new(Rope::from(""))),
-            style_map: Arc::new(Mutex::new(ThemeStyleMap::new())),
-            plugins: plugin_manager,
-            config_manager,
-            #[cfg(feature = "notify")]
-            file_watcher: None,
-            update_channel: update_tx,
-            idle_queue: Vec::new(),
-            sync_repo: None,
->>>>>>> 576f4af2
         }
     }
 
@@ -521,38 +396,10 @@
         event_ctx.after_save(path, config);
     }
 
-<<<<<<< HEAD
     fn do_close_view(&mut self, view_id: ViewId) {
         let close_buffer = self.make_context(view_id)
             .map(|ctx| ctx.close_view())
             .unwrap_or(true);
-=======
-    /// Handles a plugin related command from a client
-    fn do_plugin_cmd(&mut self, cmd: rpc::PluginNotification) {
-        use rpc::PluginNotification::*;
-        let _t = trace_block("Documents::do_plugin_cmd", &["core"]);
-        match cmd {
-            Start { view_id, plugin_name } => {
-                //TODO: report this error to client?
-                let info = self.buffers.lock().editor_for_view(view_id)
-                    .map(|ed| ed.plugin_init_info());
-                if let Some(info) = info {
-                    let _ = self.plugins.start_plugin(view_id, &info, &plugin_name);
-                }
-            }
-            Stop { view_id, plugin_name } => {
-                eprintln!("stop plugin rpc {}", plugin_name);
-                self.plugins.stop_plugin(view_id, &plugin_name);
-            }
-            PluginRpc  { view_id, receiver, rpc } => {
-                assert!(rpc.params_ref().is_object(), "params must be an object");
-                assert!(!rpc.is_request(), "client->plugin rpc is notification only");
-                self.plugins.dispatch_command(view_id, &receiver,
-                                              &rpc.method, &rpc.params);
-            }
-        }
-    }
->>>>>>> 576f4af2
 
         let buffer_id = self.views.remove(&view_id)
             .map(|v| v.borrow().buffer_id);
@@ -615,7 +462,6 @@
     }
 }
 
-
 /// Idle, tracing, and file event handling
 impl CoreState {
     pub(crate) fn handle_idle(&mut self, token: usize) {
@@ -664,11 +510,10 @@
     #[cfg(feature = "notify")]
     fn handle_open_file_fs_event(&mut self, event: DebouncedEvent) {
         use notify::DebouncedEvent::*;
-<<<<<<< HEAD
         let path = match event {
-            NoticeWrite(ref path @ _) |
-                Create(ref path @ _) |
-                Write(ref path @ _) => path,
+            NoticeWrite(ref path) |
+                Create(ref path) |
+                Write(ref path) => path,
             other => {
                 eprintln!("Event in open file {:?}", other);
                 return;
@@ -696,37 +541,6 @@
                     .map(|v| v.borrow().view_id)
                     .unwrap();
                 self.make_context(view_id).unwrap().reload(text);
-=======
-        match event {
-            NoticeWrite(ref path) |
-            Create(ref path) |
-            Write(ref path) => {
-                let mod_time = get_file_mod_time(path);
-                let id = self.buffers.editor_for_path(path);
-                let mut inner = self.buffers.lock();
-                let mut ed = match id.and_then(|x| inner.editor_for_buffer_mut(&x)) {
-                    Some(ed) => ed,
-                    None => return,
-                };
-
-                //TODO: currently we only use the file's modification time when
-                // determining if a file has been changed by another process.
-                // A more robust solution would also hash the file's contents.
-                let has_changed_on_disk = ed.get_file_mod_time()
-                    .map(|t| Some(t) != mod_time)
-                    .unwrap_or(false);
-
-                if has_changed_on_disk {
-                    // if the buffer isn't dirty we can just reload the file
-                    if ed.is_pristine() {
-                        if let Ok(contents) = self.read_file(path) {
-                            ed.reload(&contents);
-                        }
-                    } else {
-                        ed._set_file_has_changed(true);
-                    }
-                }
->>>>>>> 576f4af2
             }
         }
     }
@@ -816,7 +630,7 @@
     /// Handles the response to a sync update sent to a plugin.
     pub(crate) fn plugin_update(&mut self, _plugin_id: PluginId,
                                  view_id: ViewId, undo_group: usize,
-                                 response: Result<Value, RpcError>) {
+                                 response: Result<Value, xi_rpc::Error>) {
 
         if let Some(mut edit_ctx) = self.make_context(view_id) {
             edit_ctx.do_plugin_update(response, undo_group);
@@ -903,13 +717,6 @@
         self.0.set(n + 1);
         n + 1
     }
-
-    /// Ask front-end to measure widths of strings.
-    pub fn measure_width(&self, reqs: &[WidthReq]) -> Result<Vec<Vec<f64>>, xi_rpc::Error> {
-        let req_json = serde_json::to_value(reqs).expect("failed to serialize width req");
-        let resp = self.rpc_peer.send_rpc_request("measure_width", &req_json)?;
-        Ok(serde_json::from_value(resp).expect("failed to deserialize width response"))
-    }
 }
 
 impl<'a> From<&'a str> for ViewId {
